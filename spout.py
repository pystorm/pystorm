"""
Base Spout classes.
"""

from __future__ import absolute_import, print_function, unicode_literals

import logging

<<<<<<< HEAD
from .component import Component, Tuple
=======
from .component import Component
>>>>>>> bf3a5c83


log = logging.getLogger(__name__)


class Spout(Component):
    """Base class for all streamparse spouts.

    For more information on spouts, consult Storm's
    `Concepts documentation <http://storm.incubator.apache.org/documentation/Concepts.html>`_.
    """

    def initialize(self, storm_conf, context):
        """Called immediately after the initial handshake with Storm and before
        the main run loop. A good place to initialize connections to data
        sources.

        :param storm_conf: the Storm configuration for this Spout.  This is the
                           configuration provided to the topology, merged in
                           with cluster configuration on the worker node.
        :type storm_conf: dict
        :param context: information about the component's place within the
                        topology such as: task IDs, inputs, outputs etc.
        :type context: dict
        """
        pass

    def ack(self, tup_id):
        """Called when a bolt acknowledges a tuple in the topology.

        :param tup_id: the ID of the tuple that has been fully acknowledged in
                       the topology.
        :type tup_id: str
        """
        pass

    def fail(self, tup_id):
        """Called when a tuple fails in the topology

        A Spout can choose to emit the tuple again or ignore the fail. The
        default is to ignore.

        :param tup_id: the ID of the tuple that has failed in the topology
                       either due to a bolt calling ``fail()`` or a tuple
                       timing out.
        :type tup_id: str
        """
        pass

    def next_tuple(self):
        """Implement this function to emit tuples as necessary.

        This function should not block, or Storm will think the
        spout is dead. Instead, let it return and streamparse will
        send a noop to storm, which lets it know the spout is functioning.
        """
        raise NotImplementedError()

    def emit(self, tup, tup_id=None, stream=None, direct_task=None,
             need_task_ids=None):
        """Emit a spout tuple message.

        :param tup: the tuple to send to Storm, should contain only
                    JSON-serializable data.
        :type tup: list or tuple
        :param tup_id: the ID for the tuple. Leave this blank for an
                       unreliable emit.
        :type tup_id: str
        :param stream: ID of the stream this tuple should be emitted to.
                       Leave empty to emit to the default stream.
        :type stream: str
        :param direct_task: the task to send the tuple to if performing a
                            direct emit.
        :type direct_task: int
        :param need_task_ids: indicate whether or not you'd like the task IDs
                              the tuple was emitted (default:
                              ``True``).
        :type need_task_ids: bool

        :returns: a ``list`` of task IDs that the tuple was sent to. Note that
                  when specifying direct_task, this will be equal to
                  ``[direct_task]``. If you specify ``need_task_ids=False``,
                  this function will return ``None``.
        """
        if not isinstance(tup, (list, tuple)):
            raise TypeError('All tuples must be either lists or tuples, '
                            'received {!r} instead'.format(type(tup)))

        msg = {'command': 'emit', 'tuple': tup}
        if tup_id is not None:
            msg['id'] = tup_id
        if stream is not None:
            msg['stream'] = stream
        if direct_task is not None:
            msg['task'] = direct_task

        if need_task_ids is None:
            need_task_ids = True
        elif need_task_ids is False:
            # only need to send on False, Storm's default is True
            msg['need_task_ids'] = need_task_ids

        # Message encoding will convert both list and tuple to a JSON array.
        self.send_message(msg)

        if need_task_ids == True:
            downstream_task_ids = [direct_task] if direct_task is not None \
                                  else self.read_task_ids()
            return downstream_task_ids
        else:
            return None

    def emit_many(self, tuples, stream=None, anchors=None, direct_task=None,
                  need_task_ids=None):
        """Emit multiple tuples.

        :param tuples: a ``list`` of multiple tuple payloads to send to
                       Storm. All tuples should contain only
                       JSON-serializable data.
        :type tuples: list
        :param stream: the ID of the steram to emit these tuples to. Specify
                       ``None`` to emit to default stream.
        :type stream: str
        :param anchors: IDs the tuples (or :class:`streamparse.ipc.Tuple`
                        instances) which the emitted tuples should be anchored
                        to. If ``auto_anchor`` is set to ``True`` and
                        you have not specified ``anchors``, ``anchors`` will be
                        set to the incoming/most recent tuple ID(s).
        :type anchors: list
        :param direct_task: indicates the task to send the tuple to.
        :type direct_task: int
        :param need_task_ids: indicate whether or not you'd like the task IDs
                              the tuple was emitted (default:
                              ``True``).
        :type need_task_ids: bool
        """
        if not isinstance(tuples, (list, tuple)):
            raise TypeError('tuples should be a list of lists/tuples, '
                            'received {!r} instead.'.format(type(tuples)))

        all_task_ids = []
        for tup in tuples:
            all_task_ids.append(self.emit(tup, stream=stream, anchors=anchors,
                                          direct_task=direct_task,
                                          need_task_ids=need_task_ids))

        return all_task_ids

    def _run(self):
        """The inside of ``run``'s infinite loop.

        Separated out so it can be properly unit tested.
        """
        cmd = self.read_command()
        if cmd['command'] == 'next':
            self.next_tuple()
        elif cmd['command'] == 'ack':
            self.ack(cmd['id'])
        elif cmd['command'] == 'fail':
            self.fail(cmd['id'])
        else:
            self.logger.error('Received invalid command from Storm: %r', cmd)
        self.send_message({'command': 'sync'})

    def run(self):
        """Main run loop for all spouts.

        Performs initial handshake with Storm and reads tuples handing them off
        to subclasses.  Any exceptions are caught and logged back to Storm
        prior to the Python process exiting.

        Subclasses should **not** override this method.
        """
        storm_conf, context = self.read_handshake()
        self._setup_component(storm_conf, context)

        try:
            self.initialize(storm_conf, context)
            while True:
                self._run()
        except Exception as e:
            log.error('Error in %s.run()', self.__class__.__name__,
                              exc_info=True)
            self.raise_exception(e)<|MERGE_RESOLUTION|>--- conflicted
+++ resolved
@@ -6,11 +6,7 @@
 
 import logging
 
-<<<<<<< HEAD
-from .component import Component, Tuple
-=======
 from .component import Component
->>>>>>> bf3a5c83
 
 
 log = logging.getLogger(__name__)
